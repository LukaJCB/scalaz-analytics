--- conflicted
+++ resolved
@@ -17,16 +17,9 @@
    */
   type Type[_]
 
-<<<<<<< HEAD
   object Type {
     def apply[A: Type]: Type[A] = implicitly[Type[A]]
   }
-=======
-  /**
-   * The subset of types which can be viewed as NumericType.
-   */
-  type NumericType[A]
->>>>>>> 3d19bf35
 
   /**
    * A type that represents an Unknown Schema for some Data.
@@ -34,16 +27,10 @@
   type Unknown
 
   /**
-<<<<<<< HEAD
-    * Proofs that the various types are [[Type]]s.
-    */
-=======
-   * Proofs that the various types are [[Type]]s or [[NumericType]]s.
+   * Proofs that the various types are [[Type]]s.
    */
->>>>>>> 3d19bf35
   implicit val unknown: Type[Unknown]
 
-<<<<<<< HEAD
   implicit val intType: Type[Int]
   implicit val intNumeric: Num[Int]
 
@@ -57,12 +44,6 @@
   implicit val doubleNumeric: Num[Double]
 
   implicit def tuple2Type[A: Type, B: Type]: Type[(A, B)]
-=======
-  /**
-   * Allows us to prove that anytime we have a NumericType we also have a Type
-   */
-  implicit def numericType[A: NumericType]: Type[A]
->>>>>>> 3d19bf35
 
   /**
    * An Arrow between A and B.
@@ -74,35 +55,14 @@
    * Syntax a user can use to build their pipelines
    */
   implicit class FunctionSyntax[A, B](self: A =>: B) {
-<<<<<<< HEAD
     def andThen[C](that: B =>: C): A =>: C = stdLib.compose(that, self)
-    def >>>[C](that: B =>: C): A =>: C = andThen(that)
+    def >>> [C](that: B =>: C): A =>: C    = andThen(that)
 
     def compose[C](that: C =>: A): C =>: B = stdLib.compose(self, that)
-    def <<<[C](that: C =>: A): C =>: B = compose(that)
+    def <<< [C](that: C =>: A): C =>: B    = compose(that)
 
     def combine[C](that: A =>: C): A =>: (B, C) = stdLib.fanOut(self, that)
-    def &&&[C](that: A =>: C): A =>: (B, C) = stdLib.fanOut(self, that)
-=======
-
-    def andThen[C: Type](that: B =>: C)(implicit typeA: Type[A], typeB: Type[B]): A =>: C =
-      stdLib.compose(that, self)
-
-    def >>> [C: Type](that: B =>: C)(implicit typeA: Type[A], typeB: Type[B]): A =>: C =
-      andThen(that)
-
-    def compose[C: Type](that: C =>: A)(implicit typeA: Type[A], typeB: Type[B]): C =>: B =
-      stdLib.compose(self, that)
-
-    def <<< [C: Type](that: C =>: A)(implicit typeA: Type[A], typeB: Type[B]): C =>: B =
-      compose(that)
-
-    def combine[C: Type](that: A =>: C)(implicit typeA: Type[A], typeB: Type[B]): A =>: (B, C) =
-      stdLib.fanOut(self, that)
-
-    def &&& [C: Type](that: A =>: C)(implicit typeA: Type[A], typeB: Type[B]): A =>: (B, C) =
-      stdLib.fanOut(self, that)
->>>>>>> 3d19bf35
+    def &&& [C](that: A =>: C): A =>: (B, C)    = stdLib.fanOut(self, that)
   }
 
   /**
@@ -132,7 +92,7 @@
 
     def fanOut[A, B, C](fst: A =>: B, snd: A =>: C): A =>: (B, C)
 
-    def split[A, B, C, D](f: A =>: B, g: C =>: D): (A,  C) =>: (B, D)
+    def split[A, B, C, D](f: A =>: B, g: C =>: D): (A, C) =>: (B, D)
 
     def product[A, B](fab: A =>: B): (A, A) =>: (B, B)
 
@@ -143,14 +103,8 @@
     def decimal[A](v: scala.BigDecimal): A =>: BigDecimal
     def string[A](v: scala.Predef.String): A =>: String
 
-<<<<<<< HEAD
     def column[A: Type](str: scala.Predef.String): Unknown =>: A
   }
-=======
-    def split[A: Type, B: Type, C: Type, D: Type](f: A =>: B, g: C =>: D): (A, C) =>: (B, D)
-
-    def product[A: Type, B: Type](fab: A =>: B): (A, A) =>: (B, B)
->>>>>>> 3d19bf35
 
   trait Num[A] {
     def typeOf: Type[A] // underlying repr
@@ -160,6 +114,7 @@
     def diff: (A, A) =>: A
     def mod: (A, A) =>: A
   }
+
   object Num {
     def apply[A: Num]: Num[A] = implicitly[Num[A]]
   }
@@ -168,14 +123,9 @@
    * A DSL for numeric operations
    */
   implicit class NumericSyntax[A, B](val l: A =>: B) {
-<<<<<<< HEAD
+
     def * (r: A =>: B)(implicit B: Num[B]): A =>: B =
-      (l combine r) andThen B.mult
-=======
-
-    def * (r: A =>: B)(implicit A: Type[A], B: NumericType[B]): A =>: B =
-      (l.combine(r)).andThen(stdLib.mult)
->>>>>>> 3d19bf35
+      (l.combine(r)).andThen(B.mult)
 
     def + (r: A =>: B)(implicit B: Num[B]): A =>: B =
       (l &&& r) >>> B.sum
